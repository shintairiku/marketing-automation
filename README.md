--- conflicted
+++ resolved
@@ -1,15 +1,65 @@
+# Next.js + Supabase + Stripe + FastAPI プロジェクトスターター
 # Next.js + Supabase + Stripe + FastAPI プロジェクトスターター
 
 このリポジトリは、モダンな技術スタックを用いたフルスタックアプリケーションの開発を迅速に開始するためのスターターキットです。
 フロントエンドは Next.js (with TypeScript, Tailwind CSS, Shadcn/UI)、Supabase (データベース、認証)、Stripe (決済) を使用し、バックエンドは Python (FastAPI) で構築されています。
-<<<<<<< HEAD
 Docker を用いた開発環境が整備されており、チームでの開発をスムーズに進めることを目指しています!。
-=======
-Docker を用いた開発環境が整備されており、チームでの開発をスムーズに進めることを目指しています。
->>>>>>> c953ff39
 
 ## 目次
 
+- [Next.js + Supabase + Stripe + FastAPI プロジェクトスターター](#nextjs--supabase--stripe--fastapi-プロジェクトスターター)
+- [Next.js + Supabase + Stripe + FastAPI プロジェクトスターター](#nextjs--supabase--stripe--fastapi-プロジェクトスターター-1)
+  - [目次](#目次)
+  - [プロジェクト概要](#プロジェクト概要)
+  - [プロジェクト概要](#プロジェクト概要-1)
+  - [前提条件](#前提条件)
+  - [プロジェクト構造](#プロジェクト構造)
+  - [環境構築](#環境構築)
+    - [リポジトリのクローン](#リポジトリのクローン)
+  - [プロジェクト構造](#プロジェクト構造-1)
+  - [環境構築](#環境構築-1)
+    - [リポジトリのクローン](#リポジトリのクローン-1)
+    - [環境変数の設定](#環境変数の設定)
+  - [Docker を使用した開発](#docker-を使用した開発)
+    - [docker-compose.yml の概要](#docker-composeyml-の概要)
+    - [開発環境の起動](#開発環境の起動)
+  - [Docker を使用した開発](#docker-を使用した開発-1)
+    - [docker-compose.yml の概要](#docker-composeyml-の概要-1)
+    - [開発環境の起動](#開発環境の起動-1)
+    - [各サービスへのアクセス](#各サービスへのアクセス)
+    - [ログの確認](#ログの確認)
+    - [コンテナの停止・削除](#コンテナの停止削除)
+    - [コンテナの停止・削除](#コンテナの停止削除-1)
+    - [型生成 (フロントエンド用)](#型生成-フロントエンド用)
+  - [Stripe 連携](#stripe-連携)
+    - [Webhook のテスト](#webhook-のテスト)
+  - [チーム開発のヒント](#チーム開発のヒント)
+    - [ブランチ戦略](#ブランチ戦略)
+    - [コードレビュー](#コードレビュー)
+    - [コーディング規約](#コーディング規約)
+    - [Issue トラッキング](#issue-トラッキング)
+    - [ドキュメント](#ドキュメント)
+  - [デプロイメント](#デプロイメント)
+  - [トラブルシューティング](#トラブルシューティング)
+    - [マイグレーション](#マイグレーション)
+    - [型生成 (フロントエンド用)](#型生成-フロントエンド用-1)
+  - [Stripe 連携](#stripe-連携-1)
+    - [Webhook のテスト](#webhook-のテスト-1)
+  - [チーム開発のヒント](#チーム開発のヒント-1)
+    - [ブランチ戦略](#ブランチ戦略-1)
+    - [コードレビュー](#コードレビュー-1)
+    - [コーディング規約](#コーディング規約-1)
+    - [Issue トラッキング](#issue-トラッキング-1)
+    - [ドキュメント](#ドキュメント-1)
+  - [デプロイメント](#デプロイメント-1)
+  - [トラブルシューティング](#トラブルシューティング-1)
+
+## プロジェクト概要
+
+- **フロントエンド**: Next.js を使用したインタラクティブなUI。Supabase によるユーザー認証とデータ管理、Stripe による決済機能。
+- **バックエンド**: FastAPI を使用した Python 製 API。OpenAI API を利用した SEO 記事の自動生成機能などを提供 (詳細は `backend/README.md` を参照)。
+- **データベース**: Supabase (PostgreSQL)
+- **開発環境**: Docker Compose により、フロントエンド、バックエンド、Stripe CLI を統合。
 - [Next.js + Supabase + Stripe + FastAPI プロジェクトスターター](#nextjs--supabase--stripe--fastapi-プロジェクトスターター)
   - [目次](#目次)
   - [プロジェクト概要](#プロジェクト概要)
@@ -97,6 +147,48 @@
 ## 環境構築
 
 ### リポジトリのクローン
+開発を始める前に、DockerDesktopがインストールされていることを確認して下さい。WSLの方は、Windows上にDockerDesktopをインストールしてください。
+
+## プロジェクト構造
+
+```
+.
+├── backend/              # FastAPI バックエンドアプリケーション
+│   ├── api/              # API エンドポイント定義
+│   ├── core/             # 設定、例外処理など
+│   ├── schemas/          # Pydantic スキーマ
+│   ├── services/         # ビジネスロジック
+│   ├── utils/            # ユーティリティ
+│   ├── Dockerfile        # バックエンド Docker イメージ
+│   ├── main.py           # FastAPI アプリケーションエントリーポイント
+│   ├── requirements.txt  # Python 依存関係
+│   ├── pyproject.toml    # Python プロジェクト設定
+│   └── README.md         # バックエンド詳細ガイド
+├── frontend/             # Next.js フロントエンドアプリケーション
+│   ├── src/
+│   │   ├── app/
+│   │   ├── components/
+│   │   ├── features/
+│   │   ├── hooks/
+│   │   ├── libs/
+│   │   ├── styles/
+│   │   ├── types/
+│   │   └── utils/
+│   ├── Dockerfile        # フロントエンド Docker イメージ (開発用・本番用)
+│   ├── package.json      # Node.js 依存関係、スクリプト
+│   └── README.md         # フロントエンド詳細ガイド
+├── supabase/             # Supabase マイグレーションファイルなど
+│   └── migrations/
+├── .env.local.example    # プロジェクト全体の環境変数テンプレート
+├── .gitignore
+├── docker-compose.yml    # Docker Compose 設定ファイル
+├── LICENSE               # プロジェクトライセンス (適宜設定)
+└── README.md             # このファイル (プロジェクト全体ガイド)
+```
+
+## 環境構築
+
+### リポジトリのクローン
 
 ```bash
 git clone <リポジトリURL>
@@ -151,16 +243,66 @@
 ### 開発環境の起動
 
 必要な `.env` ファイルを設定した後、以下のコマンドで開発に必要なサービスを起動します。
-
-```bash
-<<<<<<< HEAD
+git clone <リポジトリURL>
+cd <リポジトリ名>
+```
+
+### 環境変数の設定
+
+プロジェクトルートに `.env.local` という名前のファイルを作成し、必要な環境変数を設定します。
+このファイルは `.gitignore` に登録されており、Git の管理対象外となります。
+テンプレートとして `.env.local.example` があれば、それをコピーして使用してください。
+
+**主要な環境変数:**
+
+```env
+# Supabase (frontend および backend から参照される可能性あり)
+NEXT_PUBLIC_SUPABASE_URL=your_supabase_project_url
+NEXT_PUBLIC_SUPABASE_ANON_KEY=your_supabase_anon_key
+SUPABASE_SERVICE_ROLE_KEY=your_supabase_service_role_key # バックエンドやNext.jsサーバーサイドで使用
+
+# Stripe (frontend および backend から参照される可能性あり)
+NEXT_PUBLIC_STRIPE_PUBLISHABLE_KEY=your_stripe_publishable_key
+STRIPE_SECRET_KEY=your_stripe_secret_key # バックエンドやNext.jsサーバーサイド、Stripe CLIで使用
+STRIPE_WEBHOOK_SECRET=your_stripe_webhook_secret # フロントエンドのWebhookハンドラで使用 (stripe listen から取得)
+
+# Backend (FastAPI)
+OPENAI_API_KEY=your_openai_api_key # バックエンドのOpenAI連携用
+# その他バックエンド固有の環境変数は backend/.env または backend/README.md を参照
+
+# Frontend (Next.js)
+# NEXT_PUBLIC_SITE_URL=http://localhost:3000 # 必要に応じて
+```
+
+**注意点:**
+- `frontend/` ディレクトリ内にも `.env.local` を作成し、フロントエンド固有のビルド時引数 (Dockerビルド時に `NEXT_PUBLIC_`変数を渡すため) や開発時の環境変数を設定します。通常はプロジェクトルートの `.env.local` の内容を一部コピー＆ペーストすることになります。
+- `backend/` ディレクトリにも `.env` ファイルを作成し、バックエンド固有の環境変数を設定します (例: `OPENAI_API_KEY`)。
+- `docker-compose.yml` では、各サービスがどの `.env` ファイルを参照するかが `env_file` ディレクティブで指定されています。
+
+## Docker を使用した開発
+
+`docker-compose.yml` を使うことで、複数のサービス（フロントエンド、バックエンド、Stripe CLI）をまとめて管理・実行できます。
+
+### docker-compose.yml の概要
+
+- **`frontend_dev`**: Next.js フロントエンドの開発用サービス。ホットリロード対応。
+- **`frontend_prod`**: Next.js フロントエンドの本番ビルド用サービス (デプロイの参考)。
+- **`backend`**: FastAPI バックエンドAPIサービス。
+- **`stripe-cli`**: Stripe Webhook イベントをローカルの `frontend_dev` サービスに転送。
+
+各サービスの Docker イメージは、それぞれのディレクトリ ( `frontend/` および `backend/` ) にある `Dockerfile` を基にビルドされます。
+
+### 開発環境の起動
+
+必要な `.env` ファイルを設定した後、以下のコマンドで開発に必要なサービスを起動します。
+
+```bash
 docker-compose up --build frontend_dev backend stripe-cli
-=======
-docker-compose up -d frontend_dev backend stripe-cli
->>>>>>> c953ff39
 ```
 `-d` オプションはデタッチモードで起動し、バックグラウンドで実行します。初回の起動時はイメージのビルドに時間がかかることがあります。
-
+`-d` オプションはデタッチモードで起動し、バックグラウンドで実行します。初回の起動時はイメージのビルドに時間がかかることがあります。
+
+特定のサービスのみを起動・再起動したい場合:
 特定のサービスのみを起動・再起動したい場合:
 ```bash
 docker-compose up -d <サービス名> # 例: docker-compose up -d backend
@@ -176,17 +318,39 @@
 ### ログの確認
 
 各サービスのログは以下のコマンドで確認できます。
+docker-compose up -d <サービス名> # 例: docker-compose up -d backend
+docker-compose restart <サービス名>
+```
+
+### 各サービスへのアクセス
+
+- **フロントエンド (Next.js)**: `http://localhost:3000`
+- **バックエンド (FastAPI)**: `http://localhost:8008` (APIドキュメントは `http://localhost:8008/docs` や `http://localhost:8008/redoc` で確認可能。`backend/main.py` の設定による)
+- **バックエンドテストクライアント (あれば)**: `http://localhost:8008/test-client` ( `backend/main.py` で定義されている場合)
+
+### ログの確認
+
+各サービスのログは以下のコマンドで確認できます。
 
 ```bash
 docker-compose logs -f <サービス名> # 例: docker-compose logs -f frontend_dev
 docker-compose logs -f # 全サービスのログ
+docker-compose logs -f <サービス名> # 例: docker-compose logs -f frontend_dev
+docker-compose logs -f # 全サービスのログ
 ```
 `-f` オプションはログを追従表示します。
+`-f` オプションはログを追従表示します。
 
 ### コンテナの停止・削除
+### コンテナの停止・削除
 
 起動中のコンテナを停止するには:
-```bash
+起動中のコンテナを停止するには:
+```bash
+docker-compose down
+```
+このコマンドはコンテナを停止し、作成されたネットワークも削除します。
+ボリュームは削除されません。ボリュームも完全に削除したい場合は `docker-compose down -v` を使用します。
 docker-compose down
 ```
 このコマンドはコンテナを停止し、作成されたネットワークも削除します。
@@ -216,6 +380,30 @@
     ```
 6.  **開発サーバー起動**: `npm run dev`
     ブラウザで `http://localhost:3000` を開きます。
+## フロントエンド開発 (frontend/)
+
+### フロントエンド概要
+Next.js (App Router), TypeScript, Tailwind CSS, Shadcn/UI, Supabase, Stripe を使用。
+
+### フロントエンドセットアップとローカル実行
+Docker を使わずにローカルでフロントエンドのみを開発する場合:
+
+1.  **ディレクトリ移動**: `cd frontend`
+2.  **環境変数**: `frontend/.env.local` を設定 (プロジェクトルートの `.env.local` から関連するものをコピー)。
+3.  **依存関係インストール**: `npm install` (または `bun install`)
+4.  **Supabase連携と型生成**:
+    ```bash
+    # プロジェクトルートの .env.local を参照して Supabase プロジェクトID を確認
+    npx env-cmd -f .env.local supabase link --project-ref <あなたのSupabaseプロジェクトID>
+    npm run generate-types
+    ```
+5.  **Supabaseマイグレーション**: (Supabase Studio や CLI でスキーマ変更後)
+    ```bash
+    # プロジェクトルートから実行
+    # npx supabase migration up --linked
+    ```
+6.  **開発サーバー起動**: `npm run dev`
+    ブラウザで `http://localhost:3000` を開きます。
 
 ### フロントエンド詳細
 より詳しい情報は `frontend/README.md` を参照してください。
@@ -246,6 +434,35 @@
 ## データベース (Supabase)
 
 データベーススキーマの管理は `supabase/migrations` ディレクトリ内のマイグレーションファイルによって行われます。
+### フロントエンド詳細
+より詳しい情報は `frontend/README.md` を参照してください。
+
+## バックエンド開発 (backend/)
+
+### バックエンド概要
+Python, FastAPI を使用。SEO 記事生成機能など。
+
+### バックエンドセットアップとローカル実行
+Docker を使わずにローカルでバックエンドのみを開発する場合:
+
+1.  **ディレクトリ移動**: `cd backend`
+2.  **環境変数**: `backend/.env` を設定 (例: `OPENAI_API_KEY`)。
+3.  **仮想環境作成 (推奨)**:
+    ```bash
+    python -m venv venv
+    source venv/bin/activate # Linux/macOS
+    # venv\Scripts\activate # Windows
+    ```
+4.  **依存関係インストール**: `pip install -r requirements.txt`
+5.  **開発サーバー起動**: `uvicorn main:app --reload --host 0.0.0.0 --port 8000`
+    API は `http://localhost:8000` で利用可能になります。
+
+### バックエンド詳細
+より詳しい情報は `backend/README.md` を参照してください。
+
+## データベース (Supabase)
+
+データベーススキーマの管理は `supabase/migrations` ディレクトリ内のマイグレーションファイルによって行われます。
 
 ### マイグレーション
 ローカルでの開発中や Supabase Studio でスキーマを変更した後は、以下のコマンドでマイグレーションファイルを更新・適用します。
@@ -327,3 +544,84 @@
 - **環境変数が読み込まれない**: `.env` ファイルのパスやファイル名が正しいか、`docker-compose.yml` の `env_file` 設定が正しいか確認。
 - **各サービスのログを確認**: `docker-compose logs -f <サービス名>` でエラーメッセージを確認。
 
+
+### マイグレーション
+ローカルでの開発中や Supabase Studio でスキーマを変更した後は、以下のコマンドでマイグレーションファイルを更新・適用します。
+Supabase CLI とプロジェクトがリンクされていることを確認してください (`npx supabase link --project-ref <your-project-ref>`)。
+
+```bash
+# (変更を検知して) 新しいマイグレーションファイルを作成
+npx supabase db diff -f <migration_name>
+# または直接マイグレーションファイルを作成・編集
+# npx supabase migration new <migration_name>
+
+# ローカルのマイグレーションをリンクされた Supabase プロジェクトに適用
+npx supabase migration up --linked
+```
+チームで開発する場合、他のメンバーが作成したマイグレーションを取り込むには、リポジトリをプルした後 `npx supabase migration up --linked` を実行します。
+
+### 型生成 (フロントエンド用)
+データベーススキーマの変更後、フロントエンドで Supabase クライアントの型安全性を保つために型定義を再生成します。
+`frontend` ディレクトリで以下のコマンドを実行します。
+
+```bash
+npm run generate-types
+```
+これは `supabase gen types typescript ...` コマンドを実行します。
+
+## Stripe 連携
+
+### Webhook のテスト
+Stripe のイベント (決済成功など) をローカルでテストするために、Stripe CLI を使用します。
+`docker-compose.yml` で `stripe-cli` サービスが設定されており、`frontend_dev` サービスの `/api/webhooks` エンドポイントにイベントを転送します。
+
+1.  `docker-compose up -d stripe-cli frontend_dev` でサービスを起動。
+2.  Stripe CLI が起動すると、ターミナルに Webhook signing secret (`whsec_...`) が表示されます。これをコピーします。
+3.  プロジェクトルートの `.env.local` および `frontend/.env.local` の `STRIPE_WEBHOOK_SECRET` に設定します。
+4.  フロントエンドの Webhook ハンドラー (`frontend/src/app/api/webhooks/route.ts` など) が正しく設定されていることを確認します。
+
+Stripe ダッシュボードからテストイベントを送信するか、ローカルでStripeを利用する操作（テスト決済など）を行うことで、Webhookがローカル環境で受信できるか確認できます。
+
+## チーム開発のヒント
+
+### ブランチ戦略
+- `main` (または `master`): 本番リリース用の安定ブランチ。
+- `develop`: 最新の開発ブランチ。機能開発が完了し、テストされたものがマージされる。
+- `feature/<issue-id>-<description>`: 個別の機能開発用ブランチ。`develop` から分岐し、完了後に `develop` へプルリクエスト。
+- `fix/<issue-id>-<description>`: バグ修正用ブランチ。
+- `hotfix/<issue-id>-<description>`: 緊急の本番バグ修正用ブランチ。`main` から分岐し、修正後 `main` と `develop` にマージ。
+
+Git Flow や GitHub Flow などを参考に、チームに合ったブランチ戦略を導入しましょう。
+
+### コードレビュー
+- プルリクエスト (マージリクエスト) を通じてコードレビューを実施します。
+- 最低1人以上のレビュアーによる承認を必須とするなどのルールを設けます。
+- 建設的なフィードバックを心がけ、コードの品質向上と知識共有を目指します。
+
+### コーディング規約
+
+### Issue トラッキング
+
+### ドキュメント
+- この `README.md` や各サブディレクトリの `README.md` を最新の状態に保ちます。
+- APIドキュメント (FastAPI の自動生成ドキュメントなど) も活用します。
+- 複雑なロジックやアーキテクチャの決定事項は別途ドキュメント化することを検討します。
+
+## デプロイメント
+
+デプロイ戦略
+
+- **バックエンド**:
+  `backend/Dockerfile` を使用して Docker イメージをビルドし、コンテナホスティングサービス (例: AWS ECS, Google Cloud Run, DigitalOcean App Platform) にデプロイします。
+  データベース (Supabase) や Stripe の本番用キーを環境変数として設定する必要があります。
+
+CI/CD パイプラインを構築し、テスト、ビルド、デプロイのプロセスを自動化することを強く推奨します。
+
+## トラブルシューティング
+
+- **Docker関連のエラー**:
+  - ポートが既に使用されている場合: `docker-compose down` で一度コンテナを停止するか、`docker-compose.yml` で使用ポートを変更。
+  - ビルドエラー: Dockerfile の内容や依存関係のバージョンを確認。
+- **環境変数が読み込まれない**: `.env` ファイルのパスやファイル名が正しいか、`docker-compose.yml` の `env_file` 設定が正しいか確認。
+- **各サービスのログを確認**: `docker-compose logs -f <サービス名>` でエラーメッセージを確認。
+
